--- conflicted
+++ resolved
@@ -93,13 +93,10 @@
         config = new ForgeConfiguration(this);
         config.load();
 
-<<<<<<< HEAD
         scheduler = new WorldTickScheduler();
         TickRegistry.registerTickHandler(scheduler, Side.CLIENT);
         TickRegistry.registerTickHandler(scheduler, Side.SERVER);
-=======
         TickRegistry.registerTickHandler(ThreadSafeCache.getInstance(), Side.SERVER);
->>>>>>> d8622fb3
     }
 
     @EventHandler
