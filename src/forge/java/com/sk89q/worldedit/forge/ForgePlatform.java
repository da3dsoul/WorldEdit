--- conflicted
+++ resolved
@@ -238,8 +238,6 @@
         capabilities.put(Capability.WORLD_EDITING, Preference.PREFERRED);
         return capabilities;
     }
-<<<<<<< HEAD
-=======
 
     @Override
     public Collection<Actor> getConnectedUsers() {
@@ -253,5 +251,4 @@
         }
         return users;
     }
->>>>>>> d74237b1
 }