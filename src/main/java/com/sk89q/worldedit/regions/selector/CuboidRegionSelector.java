/*
 * WorldEdit, a Minecraft world manipulation toolkit
 * Copyright (C) sk89q <http://www.sk89q.com>
 * Copyright (C) WorldEdit team and contributors
 *
 * This program is free software: you can redistribute it and/or modify it
 * under the terms of the GNU Lesser General Public License as published by the
 * Free Software Foundation, either version 3 of the License, or
 * (at your option) any later version.
 *
 * This program is distributed in the hope that it will be useful, but WITHOUT
 * ANY WARRANTY; without even the implied warranty of MERCHANTABILITY or
 * FITNESS FOR A PARTICULAR PURPOSE. See the GNU Lesser General Public License
 * for more details.
 *
 * You should have received a copy of the GNU Lesser General Public License
 * along with this program. If not, see <http://www.gnu.org/licenses/>.
 */

package com.sk89q.worldedit.regions.selector;

import com.sk89q.worldedit.*;
import com.sk89q.worldedit.extension.platform.Actor;
import com.sk89q.worldedit.internal.cui.CUIRegion;
import com.sk89q.worldedit.internal.cui.SelectionPointEvent;
import com.sk89q.worldedit.regions.CuboidRegion;
import com.sk89q.worldedit.regions.Region;
import com.sk89q.worldedit.regions.RegionSelector;
import com.sk89q.worldedit.regions.selector.limit.SelectorLimits;
import com.sk89q.worldedit.world.World;

import javax.annotation.Nullable;
import java.util.ArrayList;
import java.util.List;

import static com.google.common.base.Preconditions.checkNotNull;

/**
 * Creates a {@code CuboidRegion} from a user's selections.
 */
public class CuboidRegionSelector extends com.sk89q.worldedit.regions.CuboidRegionSelector implements RegionSelector, CUIRegion {

    protected transient BlockVector position1;
    protected transient BlockVector position2;
    protected transient CuboidRegion region;

    /**
     * Create a new region selector with a {@code null} world.
     */
    public CuboidRegionSelector() {
        this((World) null);
    }

    /**
     * Create a new region selector.
     *
     * @param world the world, which may be {@code null}
     */
    public CuboidRegionSelector(@Nullable World world) {
        region = new CuboidRegion(world, new Vector(), new Vector());
    }

    /**
     * Create a copy of another selector.
     *
     * @param oldSelector another selector
     */
    public CuboidRegionSelector(RegionSelector oldSelector) {
        this(checkNotNull(oldSelector).getIncompleteRegion().getWorld());

        if (oldSelector instanceof CuboidRegionSelector) {
            final CuboidRegionSelector cuboidRegionSelector = (CuboidRegionSelector) oldSelector;

            position1 = cuboidRegionSelector.position1;
            position2 = cuboidRegionSelector.position2;
        } else {
            final Region oldRegion;
            try {
                oldRegion = oldSelector.getRegion();
            } catch (IncompleteRegionException e) {
                return;
            }

            position1 = oldRegion.getMinimumPoint().toBlockVector();
            position2 = oldRegion.getMaximumPoint().toBlockVector();
        }

<<<<<<< HEAD
        region.setPos1(pos1);
        region.setPos2(pos2);
    }

    /**
     * @deprecated cast {@code world} to {@link World}
     */
    @Deprecated
    public CuboidRegionSelector(LocalWorld world, Vector pos1, Vector pos2) {
        this((World) world, pos1, pos2);
=======
        region.setPos1(position1);
        region.setPos2(position2);
>>>>>>> d8622fb3
    }

    /**
     * Create a new region selector with the given two positions.
     *
     * @param world the world
     * @param position1 position 1
     * @param position2 position 2
     */
<<<<<<< HEAD
    public CuboidRegionSelector(World world, Vector pos1, Vector pos2) {
=======
    public CuboidRegionSelector(@Nullable World world, Vector position1, Vector position2) {
>>>>>>> d8622fb3
        this(world);
        checkNotNull(position1);
        checkNotNull(position2);
        this.position1 = position1.toBlockVector();
        this.position2 = position2.toBlockVector();
        region.setPos1(position1);
        region.setPos2(position2);
    }

    @Nullable
    @Override
    public World getWorld() {
        return region.getWorld();
    }

    @Override
    public void setWorld(@Nullable World world) {
        region.setWorld(world);
    }

    @Override
    public boolean selectPrimary(Vector position, SelectorLimits limits) {
        checkNotNull(position);

        if (position1 != null && (position.compareTo(position1) == 0)) {
            return false;
        }

        position1 = position.toBlockVector();
        region.setPos1(position1);
        return true;
    }

    @Override
    public boolean selectSecondary(Vector position, SelectorLimits limits) {
        checkNotNull(position);

        if (position2 != null && (position.compareTo(position2)) == 0) {
            return false;
        }

        position2 = position.toBlockVector();
        region.setPos2(position2);
        return true;
    }

    @Override
    public void explainPrimarySelection(Actor player, LocalSession session, Vector pos) {
        checkNotNull(player);
        checkNotNull(session);
        checkNotNull(pos);

        if (position1 != null && position2 != null) {
            player.print("First position set to " + position1 + " (" + region.getArea() + ").");
        } else {
            player.print("First position set to " + position1 + ".");
        }

        session.dispatchCUIEvent(player, new SelectionPointEvent(0, pos, getArea()));
    }

    @Override
    public void explainSecondarySelection(Actor player, LocalSession session, Vector pos) {
        checkNotNull(player);
        checkNotNull(session);
        checkNotNull(pos);

        if (position1 != null && position2 != null) {
            player.print("Second position set to " + position2 + " (" + region.getArea() + ").");
        } else {
            player.print("Second position set to " + position2 + ".");
        }

        session.dispatchCUIEvent(player, new SelectionPointEvent(1, pos, getArea()));
    }

    @Override
    public void explainRegionAdjust(Actor player, LocalSession session) {
        checkNotNull(player);
        checkNotNull(session);

        if (position1 != null) {
            session.dispatchCUIEvent(player, new SelectionPointEvent(0, position1, getArea()));
        }

        if (position2 != null) {
            session.dispatchCUIEvent(player, new SelectionPointEvent(1, position2, getArea()));
        }
    }

    @Override
    public BlockVector getPrimaryPosition() throws IncompleteRegionException {
        if (position1 == null) {
            throw new IncompleteRegionException();
        }

        return position1;
    }

    @Override
    public boolean isDefined() {
        return position1 != null && position2 != null;
    }

    @Override
    public CuboidRegion getRegion() throws IncompleteRegionException {
        if (position1 == null || position2 == null) {
            throw new IncompleteRegionException();
        }

        return region;
    }

    @Override
    public CuboidRegion getIncompleteRegion() {
        return region;
    }

    @Override
    public void learnChanges() {
        position1 = region.getPos1().toBlockVector();
        position2 = region.getPos2().toBlockVector();
    }

    @Override
    public void clear() {
        position1 = null;
        position2 = null;
    }

    @Override
    public String getTypeName() {
        return "cuboid";
    }

    @Override
    public List<String> getInformationLines() {
        final List<String> lines = new ArrayList<String>();

        if (position1 != null) {
            lines.add("Position 1: " + position1);
        }

        if (position2 != null) {
            lines.add("Position 2: " + position2);
        }

        return lines;
    }

    @Override
    public int getArea() {
        if (position1 == null) {
            return -1;
        }

        if (position2 == null) {
            return -1;
        }

        return region.getArea();
    }

    @Override
    public void describeCUI(LocalSession session, Actor player) {
        if (position1 != null) {
            session.dispatchCUIEvent(player, new SelectionPointEvent(0, position1, getArea()));
        }

        if (position2 != null) {
            session.dispatchCUIEvent(player, new SelectionPointEvent(1, position2, getArea()));
        }
    }

    @Override
    public void describeLegacyCUI(LocalSession session, Actor player) {
        describeCUI(session, player);
    }

    @Override
    public int getProtocolVersion() {
        return 0;
    }

    @Override
    public String getTypeID() {
        return "cuboid";
    }

    @Override
    public String getLegacyTypeID() {
        return "cuboid";
    }
    
}<|MERGE_RESOLUTION|>--- conflicted
+++ resolved
@@ -85,21 +85,8 @@
             position2 = oldRegion.getMaximumPoint().toBlockVector();
         }
 
-<<<<<<< HEAD
-        region.setPos1(pos1);
-        region.setPos2(pos2);
-    }
-
-    /**
-     * @deprecated cast {@code world} to {@link World}
-     */
-    @Deprecated
-    public CuboidRegionSelector(LocalWorld world, Vector pos1, Vector pos2) {
-        this((World) world, pos1, pos2);
-=======
         region.setPos1(position1);
         region.setPos2(position2);
->>>>>>> d8622fb3
     }
 
     /**
@@ -109,11 +96,7 @@
      * @param position1 position 1
      * @param position2 position 2
      */
-<<<<<<< HEAD
-    public CuboidRegionSelector(World world, Vector pos1, Vector pos2) {
-=======
     public CuboidRegionSelector(@Nullable World world, Vector position1, Vector position2) {
->>>>>>> d8622fb3
         this(world);
         checkNotNull(position1);
         checkNotNull(position2);
