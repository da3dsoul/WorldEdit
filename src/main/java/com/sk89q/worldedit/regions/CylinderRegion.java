--- conflicted
+++ resolved
@@ -1,390 +1,380 @@
-/*
- * WorldEdit, a Minecraft world manipulation toolkit
- * Copyright (C) sk89q <http://www.sk89q.com>
- * Copyright (C) WorldEdit team and contributors
- *
- * This program is free software: you can redistribute it and/or modify it
- * under the terms of the GNU Lesser General Public License as published by the
- * Free Software Foundation, either version 3 of the License, or
- * (at your option) any later version.
- *
- * This program is distributed in the hope that it will be useful, but WITHOUT
- * ANY WARRANTY; without even the implied warranty of MERCHANTABILITY or
- * FITNESS FOR A PARTICULAR PURPOSE. See the GNU Lesser General Public License
- * for more details.
- *
- * You should have received a copy of the GNU Lesser General Public License
- * along with this program. If not, see <http://www.gnu.org/licenses/>.
- */
-
-package com.sk89q.worldedit.regions;
-
-import com.sk89q.worldedit.*;
-import com.sk89q.worldedit.regions.iterator.FlatRegion3DIterator;
-import com.sk89q.worldedit.regions.iterator.FlatRegionIterator;
-import com.sk89q.worldedit.world.World;
-
-import java.util.ArrayList;
-import java.util.Iterator;
-import java.util.List;
-<<<<<<< HEAD
-=======
-
-import com.sk89q.worldedit.BlockVector;
-import com.sk89q.worldedit.BlockVector2D;
-import com.sk89q.worldedit.LocalWorld;
-import com.sk89q.worldedit.Vector;
-import com.sk89q.worldedit.Vector2D;
-import com.sk89q.worldedit.util.RegionUtil;
->>>>>>> 359b8abf
-
-/**
- * Represents a cylindrical region.
- *
- * @author yetanotherx
- */
-public class CylinderRegion extends AbstractRegion implements FlatRegion {
-    private Vector2D center;
-    private Vector2D radius;
-    private int minY;
-    private int maxY;
-    private boolean hasY = false;
-
-    /**
-     * Construct the region
-     */
-    public CylinderRegion() {
-        this((World) null);
-    }
-
-    @Deprecated
-    public CylinderRegion(LocalWorld world) {
-        this((World) world);
-    }
-    /**
-     * Construct the region.
-     *
-     * @param world
-     */
-    public CylinderRegion(World world) {
-        this(world, new Vector(), new Vector2D(), 0, 0);
-        hasY = false;
-    }
-
-    @Deprecated
-    public CylinderRegion(LocalWorld world, Vector center, Vector2D radius, int minY, int maxY) {
-        this((World) world, center, radius, minY, maxY);
-    }
-
-    /**
-     * Construct the region.
-     *
-     * @param world
-     * @param center
-     * @param radius
-     * @param minY
-     * @param maxY
-     */
-    public CylinderRegion(World world, Vector center, Vector2D radius, int minY, int maxY) {
-        super(world);
-        setCenter(center.toVector2D());
-        setRadius(radius);
-        this.minY = minY;
-        this.maxY = maxY;
-        hasY = true;
-    }
-
-    public CylinderRegion(CylinderRegion region) {
-        this(region.world, region.getCenter(), region.getRadius(), region.minY, region.maxY);
-        hasY = region.hasY;
-    }
-
-    /**
-     * Returns the main center point of the cylinder
-     *
-     * @return
-     */
-    @Override
-    public Vector getCenter() {
-        return center.toVector((maxY + minY) / 2);
-    }
-
-    /**
-     * Sets the main center point of the region
-     *
-     * @deprecated replaced by {@link #setCenter(Vector2D)}
-     */
-    @Deprecated
-    public void setCenter(Vector center) {
-        setCenter(center.toVector2D());
-    }
-
-    /**
-     * Sets the main center point of the region
-     *
-     * @param center
-     */
-    public void setCenter(Vector2D center) {
-        this.center = center;
-    }
-
-    /**
-     * Returns the radius of the cylinder
-     *
-     * @return
-     */
-    public Vector2D getRadius() {
-        return radius.subtract(0.5, 0.5);
-    }
-
-    /**
-     * Sets the radius of the cylinder
-     *
-     * @param radius
-     */
-    public void setRadius(Vector2D radius) {
-        this.radius = radius.add(0.5, 0.5);
-    }
-
-    /**
-     * Extends the radius to be at least the given radius
-     *
-     * @param minRadius
-     */
-    public void extendRadius(Vector2D minRadius) {
-        setRadius(Vector2D.getMaximum(minRadius, getRadius()));
-    }
-
-    /**
-     * Set the minimum Y.
-     *
-     * @param y
-     */
-    public void setMinimumY(int y) {
-        hasY = true;
-        minY = y;
-    }
-
-    /**
-     * Se the maximum Y.
-     *
-     * @param y
-     */
-    public void setMaximumY(int y) {
-        hasY = true;
-        maxY = y;
-    }
-
-    /**
-     * Get the lower point of a region.
-     *
-     * @return min. point
-     */
-    public Vector getMinimumPoint() {
-        return center.subtract(getRadius()).toVector(minY);
-    }
-
-    /**
-     * Get the upper point of a region.
-     *
-     * @return max. point
-     */
-    public Vector getMaximumPoint() {
-        return center.add(getRadius()).toVector(maxY);
-    }
-
-    /**
-     * Gets the maximum Y value
-     * @return
-     */
-    public int getMaximumY() {
-        return maxY;
-    }
-
-    /**
-     * Gets the minimum Y value
-     * @return
-     */
-    public int getMinimumY() {
-        return minY;
-    }
-
-    /**
-     * Get the number of blocks in the region.
-     *
-     * @return number of blocks
-     */
-    public int getArea() {
-        return (int) Math.floor(radius.getX() * radius.getZ() * Math.PI * getHeight());
-    }
-
-    /**
-     * Get X-size.
-     *
-     * @return width
-     */
-    public int getWidth() {
-        return (int) (2 * radius.getX());
-    }
-
-    /**
-     * Get Y-size.
-     *
-     * @return height
-     */
-    public int getHeight() {
-        return maxY - minY + 1;
-    }
-
-    /**
-     * Get Z-size.
-     *
-     * @return length
-     */
-    public int getLength() {
-        return (int) (2 * radius.getZ());
-    }
-
-    private Vector2D calculateDiff2D(Vector... changes) throws RegionOperationException {
-        Vector2D diff = new Vector2D();
-        for (Vector change : changes) {
-            diff = diff.add(change.toVector2D());
-        }
-
-        if ((diff.getBlockX() & 1) + (diff.getBlockZ() & 1) != 0) {
-            throw new RegionOperationException("Cylinders changes must be even for each horizontal dimensions.");
-        }
-
-        return diff.divide(2).floor();
-    }
-
-    private Vector2D calculateChanges2D(Vector... changes) {
-        Vector2D total = new Vector2D();
-        for (Vector change : changes) {
-            total = total.add(change.toVector2D().positive());
-        }
-
-        return total.divide(2).floor();
-    }
-
-    /**
-     * Expand the region.
-     * Expand the region.
-     *
-     * @param changes array/arguments with multiple related changes
-     * @throws RegionOperationException
-     */
-    public void expand(Vector... changes) throws RegionOperationException {
-        center = center.add(calculateDiff2D(changes));
-        radius = radius.add(calculateChanges2D(changes));
-        for (Vector change : changes) {
-            int changeY = change.getBlockY();
-            if (changeY > 0) {
-                maxY += changeY;
-            } else {
-                minY += changeY;
-            }
-        }
-    }
-
-    /**
-     * Contract the region.
-     *
-     * @param changes array/arguments with multiple related changes
-     * @throws RegionOperationException
-     */
-    public void contract(Vector... changes) throws RegionOperationException {
-        center = center.subtract(calculateDiff2D(changes));
-        Vector2D newRadius = radius.subtract(calculateChanges2D(changes));
-        radius = Vector2D.getMaximum(new Vector2D(1.5, 1.5), newRadius);
-        for (Vector change : changes) {
-            int height = maxY - minY;
-            int changeY = change.getBlockY();
-            if (changeY > 0) {
-                minY += Math.min(height, changeY);
-            } else {
-                maxY += Math.max(-height, changeY);
-            }
-        }
-    }
-
-    @Override
-    public void shift(Vector change) throws RegionOperationException {
-        center = center.add(change.toVector2D());
-
-        int changeY = change.getBlockY();
-        maxY += changeY;
-        minY += changeY;
-    }
-
-    /**
-     * Checks to see if a point is inside this region.
-     */
-    public boolean contains(Vector pt) {
-        final int blockY = pt.getBlockY();
-        if (blockY < minY || blockY > maxY) {
-            return false;
-        }
-
-        return pt.toVector2D().subtract(center).divide(radius).lengthSq() <= 1;
-    }
-
-
-    /**
-     * Sets the height of the cylinder to fit the specified Y.
-     *
-     * @param y
-     * @return true if the area was expanded
-     */
-    public boolean setY(int y) {
-        if (!hasY) {
-            minY = y;
-            maxY = y;
-            hasY = true;
-            return true;
-        } else if (y < minY) {
-            minY = y;
-            return true;
-        } else if (y > maxY) {
-            maxY = y;
-            return true;
-        }
-
-        return false;
-    }
-
-    @Override
-    public Iterator<BlockVector> iterator() {
-        return new FlatRegion3DIterator(this);
-    }
-
-    @Override
-    public Iterable<Vector2D> asFlatRegion() {
-        return new Iterable<Vector2D>() {
-            @Override
-            public Iterator<Vector2D> iterator() {
-                return new FlatRegionIterator(CylinderRegion.this);
-            }
-        };
-    }
-
-    /**
-     * Returns string representation in the format
-     * "(centerX, centerZ) - (radiusX, radiusZ) - (minY, maxY)"
-     *
-     * @return string
-     */
-    @Override
-    public String toString() {
-        return center + " - " + radius + "(" + minY + ", " + maxY + ")";
-    }
-
-    public CylinderRegion clone() {
-        return (CylinderRegion) super.clone();
-    }
-
-    @Override
-    public List<BlockVector2D> polygonize(int maxPoints) {
-        return RegionUtil.polygonizeCylinder(center, radius, maxPoints);
-    }
-}
+/*
+ * WorldEdit, a Minecraft world manipulation toolkit
+ * Copyright (C) sk89q <http://www.sk89q.com>
+ * Copyright (C) WorldEdit team and contributors
+ *
+ * This program is free software: you can redistribute it and/or modify it
+ * under the terms of the GNU Lesser General Public License as published by the
+ * Free Software Foundation, either version 3 of the License, or
+ * (at your option) any later version.
+ *
+ * This program is distributed in the hope that it will be useful, but WITHOUT
+ * ANY WARRANTY; without even the implied warranty of MERCHANTABILITY or
+ * FITNESS FOR A PARTICULAR PURPOSE. See the GNU Lesser General Public License
+ * for more details.
+ *
+ * You should have received a copy of the GNU Lesser General Public License
+ * along with this program. If not, see <http://www.gnu.org/licenses/>.
+ */
+
+package com.sk89q.worldedit.regions;
+
+import com.sk89q.worldedit.*;
+import com.sk89q.worldedit.math.geom.Polygons;
+import com.sk89q.worldedit.regions.iterator.FlatRegion3DIterator;
+import com.sk89q.worldedit.regions.iterator.FlatRegionIterator;
+import com.sk89q.worldedit.world.World;
+
+import java.util.Iterator;
+import java.util.List;
+
+/**
+ * Represents a cylindrical region.
+ *
+ * @author yetanotherx
+ */
+public class CylinderRegion extends AbstractRegion implements FlatRegion {
+    private Vector2D center;
+    private Vector2D radius;
+    private int minY;
+    private int maxY;
+    private boolean hasY = false;
+
+    /**
+     * Construct the region
+     */
+    public CylinderRegion() {
+        this((World) null);
+    }
+
+    @Deprecated
+    public CylinderRegion(LocalWorld world) {
+        this((World) world);
+    }
+    /**
+     * Construct the region.
+     *
+     * @param world
+     */
+    public CylinderRegion(World world) {
+        this(world, new Vector(), new Vector2D(), 0, 0);
+        hasY = false;
+    }
+
+    @Deprecated
+    public CylinderRegion(LocalWorld world, Vector center, Vector2D radius, int minY, int maxY) {
+        this((World) world, center, radius, minY, maxY);
+    }
+
+    /**
+     * Construct the region.
+     *
+     * @param world
+     * @param center
+     * @param radius
+     * @param minY
+     * @param maxY
+     */
+    public CylinderRegion(World world, Vector center, Vector2D radius, int minY, int maxY) {
+        super(world);
+        setCenter(center.toVector2D());
+        setRadius(radius);
+        this.minY = minY;
+        this.maxY = maxY;
+        hasY = true;
+    }
+
+    public CylinderRegion(CylinderRegion region) {
+        this(region.world, region.getCenter(), region.getRadius(), region.minY, region.maxY);
+        hasY = region.hasY;
+    }
+
+    /**
+     * Returns the main center point of the cylinder
+     *
+     * @return
+     */
+    @Override
+    public Vector getCenter() {
+        return center.toVector((maxY + minY) / 2);
+    }
+
+    /**
+     * Sets the main center point of the region
+     *
+     * @deprecated replaced by {@link #setCenter(Vector2D)}
+     */
+    @Deprecated
+    public void setCenter(Vector center) {
+        setCenter(center.toVector2D());
+    }
+
+    /**
+     * Sets the main center point of the region
+     *
+     * @param center
+     */
+    public void setCenter(Vector2D center) {
+        this.center = center;
+    }
+
+    /**
+     * Returns the radius of the cylinder
+     *
+     * @return
+     */
+    public Vector2D getRadius() {
+        return radius.subtract(0.5, 0.5);
+    }
+
+    /**
+     * Sets the radius of the cylinder
+     *
+     * @param radius
+     */
+    public void setRadius(Vector2D radius) {
+        this.radius = radius.add(0.5, 0.5);
+    }
+
+    /**
+     * Extends the radius to be at least the given radius
+     *
+     * @param minRadius
+     */
+    public void extendRadius(Vector2D minRadius) {
+        setRadius(Vector2D.getMaximum(minRadius, getRadius()));
+    }
+
+    /**
+     * Set the minimum Y.
+     *
+     * @param y
+     */
+    public void setMinimumY(int y) {
+        hasY = true;
+        minY = y;
+    }
+
+    /**
+     * Se the maximum Y.
+     *
+     * @param y
+     */
+    public void setMaximumY(int y) {
+        hasY = true;
+        maxY = y;
+    }
+
+    /**
+     * Get the lower point of a region.
+     *
+     * @return min. point
+     */
+    public Vector getMinimumPoint() {
+        return center.subtract(getRadius()).toVector(minY);
+    }
+
+    /**
+     * Get the upper point of a region.
+     *
+     * @return max. point
+     */
+    public Vector getMaximumPoint() {
+        return center.add(getRadius()).toVector(maxY);
+    }
+
+    /**
+     * Gets the maximum Y value
+     * @return
+     */
+    public int getMaximumY() {
+        return maxY;
+    }
+
+    /**
+     * Gets the minimum Y value
+     * @return
+     */
+    public int getMinimumY() {
+        return minY;
+    }
+
+    /**
+     * Get the number of blocks in the region.
+     *
+     * @return number of blocks
+     */
+    public int getArea() {
+        return (int) Math.floor(radius.getX() * radius.getZ() * Math.PI * getHeight());
+    }
+
+    /**
+     * Get X-size.
+     *
+     * @return width
+     */
+    public int getWidth() {
+        return (int) (2 * radius.getX());
+    }
+
+    /**
+     * Get Y-size.
+     *
+     * @return height
+     */
+    public int getHeight() {
+        return maxY - minY + 1;
+    }
+
+    /**
+     * Get Z-size.
+     *
+     * @return length
+     */
+    public int getLength() {
+        return (int) (2 * radius.getZ());
+    }
+
+    private Vector2D calculateDiff2D(Vector... changes) throws RegionOperationException {
+        Vector2D diff = new Vector2D();
+        for (Vector change : changes) {
+            diff = diff.add(change.toVector2D());
+        }
+
+        if ((diff.getBlockX() & 1) + (diff.getBlockZ() & 1) != 0) {
+            throw new RegionOperationException("Cylinders changes must be even for each horizontal dimensions.");
+        }
+
+        return diff.divide(2).floor();
+    }
+
+    private Vector2D calculateChanges2D(Vector... changes) {
+        Vector2D total = new Vector2D();
+        for (Vector change : changes) {
+            total = total.add(change.toVector2D().positive());
+        }
+
+        return total.divide(2).floor();
+    }
+
+    /**
+     * Expand the region.
+     * Expand the region.
+     *
+     * @param changes array/arguments with multiple related changes
+     * @throws RegionOperationException
+     */
+    public void expand(Vector... changes) throws RegionOperationException {
+        center = center.add(calculateDiff2D(changes));
+        radius = radius.add(calculateChanges2D(changes));
+        for (Vector change : changes) {
+            int changeY = change.getBlockY();
+            if (changeY > 0) {
+                maxY += changeY;
+            } else {
+                minY += changeY;
+            }
+        }
+    }
+
+    /**
+     * Contract the region.
+     *
+     * @param changes array/arguments with multiple related changes
+     * @throws RegionOperationException
+     */
+    public void contract(Vector... changes) throws RegionOperationException {
+        center = center.subtract(calculateDiff2D(changes));
+        Vector2D newRadius = radius.subtract(calculateChanges2D(changes));
+        radius = Vector2D.getMaximum(new Vector2D(1.5, 1.5), newRadius);
+        for (Vector change : changes) {
+            int height = maxY - minY;
+            int changeY = change.getBlockY();
+            if (changeY > 0) {
+                minY += Math.min(height, changeY);
+            } else {
+                maxY += Math.max(-height, changeY);
+            }
+        }
+    }
+
+    @Override
+    public void shift(Vector change) throws RegionOperationException {
+        center = center.add(change.toVector2D());
+
+        int changeY = change.getBlockY();
+        maxY += changeY;
+        minY += changeY;
+    }
+
+    /**
+     * Checks to see if a point is inside this region.
+     */
+    public boolean contains(Vector pt) {
+        final int blockY = pt.getBlockY();
+        if (blockY < minY || blockY > maxY) {
+            return false;
+        }
+
+        return pt.toVector2D().subtract(center).divide(radius).lengthSq() <= 1;
+    }
+
+
+    /**
+     * Sets the height of the cylinder to fit the specified Y.
+     *
+     * @param y
+     * @return true if the area was expanded
+     */
+    public boolean setY(int y) {
+        if (!hasY) {
+            minY = y;
+            maxY = y;
+            hasY = true;
+            return true;
+        } else if (y < minY) {
+            minY = y;
+            return true;
+        } else if (y > maxY) {
+            maxY = y;
+            return true;
+        }
+
+        return false;
+    }
+
+    @Override
+    public Iterator<BlockVector> iterator() {
+        return new FlatRegion3DIterator(this);
+    }
+
+    @Override
+    public Iterable<Vector2D> asFlatRegion() {
+        return new Iterable<Vector2D>() {
+            @Override
+            public Iterator<Vector2D> iterator() {
+                return new FlatRegionIterator(CylinderRegion.this);
+            }
+        };
+    }
+
+    /**
+     * Returns string representation in the format
+     * "(centerX, centerZ) - (radiusX, radiusZ) - (minY, maxY)"
+     *
+     * @return string
+     */
+    @Override
+    public String toString() {
+        return center + " - " + radius + "(" + minY + ", " + maxY + ")";
+    }
+
+    public CylinderRegion clone() {
+        return (CylinderRegion) super.clone();
+    }
+
+    @Override
+    public List<BlockVector2D> polygonize(int maxPoints) {
+        return Polygons.polygonizeCylinder(center, radius, maxPoints);
+    }
+}