/*
 * WorldEdit, a Minecraft world manipulation toolkit
 * Copyright (C) sk89q <http://www.sk89q.com>
 * Copyright (C) WorldEdit team and contributors
 *
 * This program is free software: you can redistribute it and/or modify it
 * under the terms of the GNU Lesser General Public License as published by the
 * Free Software Foundation, either version 3 of the License, or
 * (at your option) any later version.
 *
 * This program is distributed in the hope that it will be useful, but WITHOUT
 * ANY WARRANTY; without even the implied warranty of MERCHANTABILITY or
 * FITNESS FOR A PARTICULAR PURPOSE. See the GNU Lesser General Public License
 * for more details.
 *
 * You should have received a copy of the GNU Lesser General Public License
 * along with this program. If not, see <http://www.gnu.org/licenses/>.
 */

package com.sk89q.worldedit.regions;

import com.sk89q.worldedit.Vector2D;

public interface FlatRegion extends Region {

    /**
     * Gets the minimum Y value
     *
     * @return the Y value
     */
    public int getMinimumY();

    /**
     * Gets the maximum Y value
     *
     * @return the Y value
     */
    public int getMaximumY();

<<<<<<< HEAD
    @Override
    public FlatRegion clone();

=======
    /**
     * Get this region as an iterable flat region.
     *
     * @return a flat region iterable
     */
>>>>>>> e95eeefa
    public Iterable<Vector2D> asFlatRegion();
}<|MERGE_RESOLUTION|>--- conflicted
+++ resolved
@@ -37,16 +37,15 @@
      */
     public int getMaximumY();
 
-<<<<<<< HEAD
-    @Override
-    public FlatRegion clone();
 
-=======
     /**
      * Get this region as an iterable flat region.
      *
      * @return a flat region iterable
      */
->>>>>>> e95eeefa
     public Iterable<Vector2D> asFlatRegion();
+
+    @Override
+    public FlatRegion clone();
+    
 }