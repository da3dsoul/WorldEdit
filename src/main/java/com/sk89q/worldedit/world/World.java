/*
 * WorldEdit, a Minecraft world manipulation toolkit
 * Copyright (C) sk89q <http://www.sk89q.com>
 * Copyright (C) WorldEdit team and contributors
 *
 * This program is free software: you can redistribute it and/or modify it
 * under the terms of the GNU Lesser General Public License as published by the
 * Free Software Foundation, either version 3 of the License, or
 * (at your option) any later version.
 *
 * This program is distributed in the hope that it will be useful, but WITHOUT
 * ANY WARRANTY; without even the implied warranty of MERCHANTABILITY or
 * FITNESS FOR A PARTICULAR PURPOSE. See the GNU Lesser General Public License
 * for more details.
 *
 * You should have received a copy of the GNU Lesser General Public License
 * along with this program. If not, see <http://www.gnu.org/licenses/>.
 */

package com.sk89q.worldedit.world;

import com.sk89q.worldedit.BlockVector2D;
import com.sk89q.worldedit.EditSession;
import com.sk89q.worldedit.MaxChangedBlocksException;
import com.sk89q.worldedit.Vector;
import com.sk89q.worldedit.blocks.BaseBlock;
import com.sk89q.worldedit.blocks.BaseItemStack;
import com.sk89q.worldedit.extension.platform.Platform;
import com.sk89q.worldedit.extent.SimulatedExtent;
import com.sk89q.worldedit.function.mask.Mask;
import com.sk89q.worldedit.regions.Region;
import com.sk89q.worldedit.util.TreeGenerator;
import com.sk89q.worldedit.util.TreeGenerator.TreeType;
import com.sk89q.worldedit.util.scheduler.TickScheduler;
import com.sk89q.worldedit.world.registry.WorldData;

/**
 * Represents a world (dimension).
 */
public interface World extends SimulatedExtent {

    /**
     * Get the name of the world.
     *
     * @return a name for the world
     */
    String getName();

    /**
     * Get the maximum Y.
     *
     * @return the maximum Y
     */
    int getMaxY();

    /**
     * Checks whether the given block ID is a valid block ID.
     *
     * @param id the block ID
     * @return true if the block ID is a valid one
     */
    boolean isValidBlockType(int id);

    /**
     * Checks whether the given block ID uses data values for differentiating
     * types of blocks.
     *
     * @param id the block ID
     * @return true if the block uses data values
     */
    boolean usesBlockData(int id);

    /**
     * Create a mask that matches all liquids.
     *
     * <p>Implementations should override this so that custom liquids
     * are supported.</p>
     *
     * @return a mask
     */
    Mask createLiquidMask();

    /**
     * @deprecated Use {@link #getLazyBlock(Vector)}
     */
    @Deprecated
    int getBlockType(Vector pt);

    /**
     * @deprecated Use {@link #getLazyBlock(Vector)}
     */
    @Deprecated
    int getBlockData(Vector pt);

    /**
<<<<<<< HEAD
=======
     * Similar to {@link Extent#setBlock(Vector, BaseBlock)} but a
     * {@code notifyAndLight} parameter indicates whether adjacent blocks
     * should be notified that changes have been made and lighting operations
     * should be executed.
     *
     * <p>If it's not possible to skip lighting, or if it's not possible to
     * avoid notifying adjacent blocks, then attempt to meet the
     * specification as best as possible.</p>
     *
     * <p>On implementations where the world is not simulated, the
     * {@code notifyAndLight} parameter has no effect either way.</p>
     *
     * @param position position of the block
     * @param block block to set
     * @param notifyAndLight true to to notify and light
     * @return true if the block was successfully set (return value may not be accurate)
     */
    boolean setBlock(Vector position, BaseBlock block, boolean notifyAndLight) throws WorldEditException;

    /**
>>>>>>> d8622fb3
     * @deprecated Use {@link #setBlock(Vector, BaseBlock)}
     */
    @Deprecated
    boolean setBlockType(Vector position, int type);

    /**
     * @deprecated Use {@link #setBlock(Vector, BaseBlock)}
     */
    @Deprecated
    void setBlockData(Vector position, int data);

    /**
     * @deprecated Use {@link #setBlock(Vector, BaseBlock)}
     */
    @Deprecated
    boolean setTypeIdAndData(Vector position, int type, int data);

    /**
     * Get the light level at the given block.
     *
     * @param position the position
     * @return the light level (0-15)
     */
    int getBlockLightLevel(Vector position);

    /**
     * Clear a chest's contents.
     *
     * @param position the position
     * @return true if the container was cleared
     */
    boolean clearContainerBlockContents(Vector position);

    /**
     * Drop an item at the given position.
     *
     * @param position the position
     * @param item the item to drop
     * @param count the number of individual stacks to drop (number of item entities)
     */
    void dropItem(Vector position, BaseItemStack item, int count);

    /**
     * Drop one stack of the item at the given position.
     *
     * @param position the position
     * @param item the item to drop
     * @see #dropItem(Vector, BaseItemStack, int) shortcut method to specify the number of stacks
     */
    void dropItem(Vector position, BaseItemStack item);

    /**
     * Simulate a block being mined at the given position.
     *
     * @param position the position
     */
    void simulateBlockMine(Vector position);

    /**
     * Regenerate an area.
     *
     * @param region the region
     * @param editSession the {@link EditSession}
     * @return true if re-generation was successful
     */
    boolean regenerate(Region region, EditSession editSession);

    /**
     * Generate a tree at the given position.
     *
     * @param type the tree type
     * @param editSession the {@link EditSession}
     * @param position the position
     * @return true if generation was successful
     * @throws MaxChangedBlocksException thrown if too many blocks were changed
     */
    boolean generateTree(TreeGenerator.TreeType type, EditSession editSession, Vector position) throws MaxChangedBlocksException;

    /**
     * @deprecated Use {@link #generateTree(TreeType, EditSession, Vector)}
     */
    @Deprecated
    boolean generateTree(EditSession editSession, Vector position) throws MaxChangedBlocksException;

    /**
     * @deprecated Use {@link #generateTree(TreeType, EditSession, Vector)}
     */
    @Deprecated
    boolean generateBigTree(EditSession editSession, Vector position) throws MaxChangedBlocksException;

    /**
     * @deprecated Use {@link #generateTree(TreeType, EditSession, Vector)}
     */
    @Deprecated
    boolean generateBirchTree(EditSession editSession, Vector position) throws MaxChangedBlocksException;

    /**
     * @deprecated Use {@link #generateTree(TreeType, EditSession, Vector)}
     */
    @Deprecated
    boolean generateRedwoodTree(EditSession editSession, Vector position) throws MaxChangedBlocksException;

    /**
     * @deprecated Use {@link #generateTree(TreeType, EditSession, Vector)}
     */
    @Deprecated
    boolean generateTallRedwoodTree(EditSession editSession, Vector position) throws MaxChangedBlocksException;

    /**
     * Load the chunk at the given position if it isn't loaded.
     *
     * @param position the position
     */
    void checkLoadedChunk(Vector position);

    /**
     * Fix the given chunks after fast mode was used.
     *
     * <p>Fast mode makes calls to {@link #setBlock(Vector, BaseBlock, boolean)}
     * with {@code false} for the {@code notifyAndLight} parameter, which
     * may causes lighting errors to accumulate. Use of this method, if
     * it is implemented by the underlying world, corrects those lighting
     * errors and may trigger block change notifications.</p>
     *
     * @param chunks a list of chunk coordinates to fix
     */
    void fixAfterFastMode(Iterable<BlockVector2D> chunks);

    /**
     * Relight the given chunks if possible.
     *
     * @param chunks a list of chunk coordinates to fix
     */
    void fixLighting(Iterable<BlockVector2D> chunks);

    /**
     * Play the given effect.
     *
     * @param position the position
     * @param type the effect type
     * @param data the effect data
     * @return true if the effect was played
     */
    boolean playEffect(Vector position, int type, int data);

    /**
     * Queue a block break effect.
     *
     * @param server the server
     * @param position the position
     * @param blockId the block ID
     * @param priority the priority
     * @return true if the effect was played
     */
    boolean queueBlockBreakEffect(Platform server, Vector position, int blockId, double priority);

    /**
     * Get the data for blocks and so on for this world.
     *
     * @return the world data
     */
    WorldData getWorldData();

    /**
     * Get the tick scheduler for this world.
     *
     * @return the tick scheduler
     */
    TickScheduler getScheduler();

    @Override
    boolean equals(Object other);

    @Override
    int hashCode();

}<|MERGE_RESOLUTION|>--- conflicted
+++ resolved
@@ -23,6 +23,7 @@
 import com.sk89q.worldedit.EditSession;
 import com.sk89q.worldedit.MaxChangedBlocksException;
 import com.sk89q.worldedit.Vector;
+import com.sk89q.worldedit.WorldEditException;
 import com.sk89q.worldedit.blocks.BaseBlock;
 import com.sk89q.worldedit.blocks.BaseItemStack;
 import com.sk89q.worldedit.extension.platform.Platform;
@@ -93,8 +94,6 @@
     int getBlockData(Vector pt);
 
     /**
-<<<<<<< HEAD
-=======
      * Similar to {@link Extent#setBlock(Vector, BaseBlock)} but a
      * {@code notifyAndLight} parameter indicates whether adjacent blocks
      * should be notified that changes have been made and lighting operations
@@ -115,7 +114,6 @@
     boolean setBlock(Vector position, BaseBlock block, boolean notifyAndLight) throws WorldEditException;
 
     /**
->>>>>>> d8622fb3
      * @deprecated Use {@link #setBlock(Vector, BaseBlock)}
      */
     @Deprecated
