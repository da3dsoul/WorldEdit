--- conflicted
+++ resolved
@@ -19,11 +19,9 @@
 
 package com.sk89q.worldedit;
 
-<<<<<<< HEAD
 import javax.annotation.Nullable;
-=======
+
 import com.sk89q.worldedit.math.transform.AffineTransform;
->>>>>>> d8622fb3
 
 /**
  * An immutable 2-dimensional vector.
@@ -629,7 +627,6 @@
 
     }
 
-<<<<<<< HEAD
     /**
      * Return whether the floored X and Z components of the given vector
      * equals that of this vector.
@@ -644,13 +641,6 @@
         return other.getBlockX() == getBlockX() && other.getBlockZ() == getBlockZ();
     }
 
-    /**
-     * Gets the hash code.
-     *
-     * @return hash code
-     */
-=======
->>>>>>> d8622fb3
     @Override
     public int hashCode() {
         return ((new Double(x)).hashCode() >> 13) ^
