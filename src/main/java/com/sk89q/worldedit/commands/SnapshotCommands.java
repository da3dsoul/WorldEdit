--- conflicted
+++ resolved
@@ -1,223 +1,215 @@
-// $Id$
-/*
- * WorldEdit
- * Copyright (C) 2010 sk89q <http://www.sk89q.com>
- *
- * This program is free software: you can redistribute it and/or modify
- * it under the terms of the GNU General Public License as published by
- * the Free Software Foundation, either version 3 of the License, or
- * (at your option) any later version.
- *
- * This program is distributed in the hope that it will be useful,
- * but WITHOUT ANY WARRANTY; without even the implied warranty of
- * MERCHANTABILITY or FITNESS FOR A PARTICULAR PURPOSE. See the
- * GNU General Public License for more details.
- *
- * You should have received a copy of the GNU General Public License
- * along with this program. If not, see <http://www.gnu.org/licenses/>.
-*/
-
-package com.sk89q.worldedit.commands;
-
-import java.io.File;
-import java.io.IOException;
-import java.text.DateFormat;
-import java.text.SimpleDateFormat;
-import java.util.Calendar;
-import java.util.List;
-import java.util.logging.Logger;
-import com.sk89q.minecraft.util.commands.Command;
-import com.sk89q.minecraft.util.commands.CommandContext;
-import com.sk89q.minecraft.util.commands.CommandPermissions;
-import com.sk89q.worldedit.*;
-import com.sk89q.worldedit.snapshots.InvalidSnapshotException;
-import com.sk89q.worldedit.snapshots.Snapshot;
-import com.sk89q.worldedit.snapshots.SnapshotRepository;
-
-/**
- * Snapshot commands.
- * 
- * @author sk89q
- */
-public class SnapshotCommands {
-    private static Logger logger = Logger.getLogger("Minecraft.WorldEdit");
-    private static DateFormat dateFormat = new SimpleDateFormat("yyyy-MM-dd HH:mm:ss z");
-    
-    @Command(
-        aliases = {"list"},
-        usage = "[num]",
-        desc = "List snapshots",
-        min = 0,
-        max = 1
-    )
-    @CommandPermissions({"worldedit.snapshots.list"})
-    public static void list(CommandContext args, WorldEdit we,
-            LocalSession session, LocalPlayer player, EditSession editSession)
-            throws WorldEditException {
-        
-        LocalConfiguration config = we.getConfiguration();
-        
-        int num = args.argsLength() > 0 ?
-            Math.min(40, Math.max(5, args.getInteger(0))) : 5;
-        
-        String worldName = player.getWorld().getName();
-        SnapshotRepository repo = config.snapshotRepositories.get(worldName);
-        
-        if (repo == null) {
-            player.printError("Snapshot/backup restore is not configured for this world.");
-            return;
-        }
-        
-        List<Snapshot> snapshots = repo.getSnapshots(true);
-
-        if (snapshots.size() > 0) {
-            for (byte i = 0; i < Math.min(num, snapshots.size()); i++) {
-                player.print((i + 1) + ". " + snapshots.get(i).getName());
-            }
-
-<<<<<<< HEAD
-            if (snapshots.size() > 0) {
-                for (byte i = 0; i < Math.min(num, snapshots.size()); ++i) {
-                    player.print((i + 1) + ". " + snapshots.get(i).getName());
-                }
-=======
-            player.print("Use /snap use [snapshot] or /snap use latest.");
-        } else {
-            player.printError("No snapshots are available. See console for details.");
->>>>>>> 73a86468
-
-            // Okay, let's toss some debugging information!
-            File dir = repo.getDirectory();
-
-            try {
-                logger.info("WorldEdit found no snapshots: looked in: " +
-                        dir.getCanonicalPath());
-            } catch (IOException e) {
-                logger.info("WorldEdit found no snapshots: looked in "
-                        + "(NON-RESOLVABLE PATH - does it exist?): " +
-                        dir.getPath());
-            }
-        }
-    }
-    
-    @Command(
-        aliases = {"use"},
-        usage = "<snapshot>",
-        desc = "Choose a snapshot to use",
-        min = 1,
-        max = 1
-    )
-    @CommandPermissions({"worldedit.snapshots.restore"})
-    public static void use(CommandContext args, WorldEdit we,
-            LocalSession session, LocalPlayer player, EditSession editSession)
-            throws WorldEditException {
-        
-        LocalConfiguration config = we.getConfiguration();
-        String worldName = player.getWorld().getName();
-        SnapshotRepository repo = config.snapshotRepositories.get(worldName);
-        
-        if (repo == null) {
-            player.printError("Snapshot/backup restore is not configured for this world.");
-            return;
-        }
-
-        String name = args.getString(0);
-
-        // Want the latest snapshot?
-        if (name.equalsIgnoreCase("latest")) {
-            Snapshot snapshot = repo.getDefaultSnapshot();
-
-            if (snapshot != null) {
-                session.setSnapshot(player.getWorld(), null);
-                player.print("Now using newest snapshot.");
-            } else {
-                player.printError("No snapshots were found.");
-            }
-        } else {
-            try {
-                session.setSnapshot(player.getWorld(), repo.getSnapshot(name));
-                player.print("Snapshot set to: " + name);
-            } catch (InvalidSnapshotException e) {
-                player.printError("That snapshot does not exist or is not available.");
-            }
-        }
-    }
-    
-    @Command(
-        aliases = {"before"},
-        usage = "<date>",
-        desc = "Choose the nearest snapshot before a date",
-        min = 1,
-        max = -1
-    )
-    @CommandPermissions({"worldedit.snapshots.restore"})
-    public static void before(CommandContext args, WorldEdit we,
-            LocalSession session, LocalPlayer player, EditSession editSession)
-            throws WorldEditException {
-        
-        LocalConfiguration config = we.getConfiguration();
-        String worldName = player.getWorld().getName();
-        SnapshotRepository repo = config.snapshotRepositories.get(worldName);
-        
-        if (repo == null) {
-            player.printError("Snapshot/backup restore is not configured for this world.");
-            return;
-        }
-        
-        Calendar date = session.detectDate(args.getJoinedStrings(0));
-        
-        if (date == null) {
-            player.printError("Could not detect the date inputted.");
-        } else {
-            dateFormat.setTimeZone(session.getTimeZone());
-            
-            Snapshot snapshot = repo.getSnapshotBefore(date);
-            if (snapshot == null) {
-                player.printError("Couldn't find a snapshot before "
-                        + dateFormat.format(date.getTime()) + ".");
-            } else {
-                session.setSnapshot(player.getWorld(), snapshot);
-                player.print("Snapshot set to: " + snapshot.getName());
-            }
-        }
-    }
-    
-    @Command(
-        aliases = {"after"},
-        usage = "<date>",
-        desc = "Choose the nearest snapshot after a date",
-        min = 1,
-        max = -1
-    )
-    @CommandPermissions({"worldedit.snapshots.restore"})
-    public static void after(CommandContext args, WorldEdit we,
-            LocalSession session, LocalPlayer player, EditSession editSession)
-            throws WorldEditException {
-        
-        LocalConfiguration config = we.getConfiguration();
-        String worldName = player.getWorld().getName();
-        SnapshotRepository repo = config.snapshotRepositories.get(worldName);
-        
-        if (repo == null) {
-            player.printError("Snapshot/backup restore is not configured for this world.");
-            return;
-        }
-        
-        Calendar date = session.detectDate(args.getJoinedStrings(0));
-        
-        if (date == null) {
-            player.printError("Could not detect the date inputted.");
-        } else {
-            dateFormat.setTimeZone(session.getTimeZone());
-            
-            Snapshot snapshot = repo.getSnapshotAfter(date);
-            if (snapshot == null) {
-                player.printError("Couldn't find a snapshot after "
-                        + dateFormat.format(date.getTime()) + ".");
-            } else {
-                session.setSnapshot(player.getWorld(), snapshot);
-                player.print("Snapshot set to: " + snapshot.getName());
-            }
-        }
-    }
-}
+// $Id$
+/*
+ * WorldEdit
+ * Copyright (C) 2010 sk89q <http://www.sk89q.com>
+ *
+ * This program is free software: you can redistribute it and/or modify
+ * it under the terms of the GNU General Public License as published by
+ * the Free Software Foundation, either version 3 of the License, or
+ * (at your option) any later version.
+ *
+ * This program is distributed in the hope that it will be useful,
+ * but WITHOUT ANY WARRANTY; without even the implied warranty of
+ * MERCHANTABILITY or FITNESS FOR A PARTICULAR PURPOSE. See the
+ * GNU General Public License for more details.
+ *
+ * You should have received a copy of the GNU General Public License
+ * along with this program. If not, see <http://www.gnu.org/licenses/>.
+ */
+package com.sk89q.worldedit.commands;
+
+import java.io.File;
+import java.io.IOException;
+import java.text.DateFormat;
+import java.text.SimpleDateFormat;
+import java.util.Calendar;
+import java.util.List;
+import java.util.logging.Logger;
+import com.sk89q.minecraft.util.commands.Command;
+import com.sk89q.minecraft.util.commands.CommandContext;
+import com.sk89q.minecraft.util.commands.CommandPermissions;
+import com.sk89q.worldedit.*;
+import com.sk89q.worldedit.data.MissingWorldException;
+import com.sk89q.worldedit.snapshots.InvalidSnapshotException;
+import com.sk89q.worldedit.snapshots.Snapshot;
+
+/**
+ * Snapshot commands.
+ * 
+ * @author sk89q
+ */
+public class SnapshotCommands {
+
+    private static Logger logger = Logger.getLogger("Minecraft.WorldEdit");
+    private static DateFormat dateFormat = new SimpleDateFormat("yyyy-MM-dd HH:mm:ss z");
+
+    @Command(aliases = {"list"},
+    usage = "[num]",
+    desc = "List snapshots",
+    min = 0,
+    max = 1)
+    @CommandPermissions({"worldedit.snapshots.list"})
+    public static void list(CommandContext args, WorldEdit we,
+            LocalSession session, LocalPlayer player, EditSession editSession)
+            throws WorldEditException {
+
+        LocalConfiguration config = we.getConfiguration();
+
+        if (config.snapshotRepo == null) {
+            player.printError("Snapshot/backup restore is not configured.");
+            return;
+        }
+
+        try {
+            List<Snapshot> snapshots = config.snapshotRepo.getSnapshots(true, player.getWorld().getName());
+
+            if (snapshots.size() > 0) {
+                
+                int num = args.argsLength() > 0 ? Math.min(40, Math.max(5, args.getInteger(0))) : 5;
+                
+                player.print("Snapshots for world: '" + player.getWorld().getName() + "'");
+                for (byte i = 0; i < Math.min(num, snapshots.size()); i++) {
+                    player.print((i + 1) + ". " + snapshots.get(i).getName());
+                }
+
+                player.print("Use /snap use [snapshot] or /snap use latest.");
+            } else {
+                player.printError("No snapshots are available. See console for details.");
+
+                // Okay, let's toss some debugging information!
+                File dir = config.snapshotRepo.getDirectory();
+
+                try {
+                    logger.info("WorldEdit found no snapshots: looked in: "
+                            + dir.getCanonicalPath());
+                } catch (IOException e) {
+                    logger.info("WorldEdit found no snapshots: looked in "
+                            + "(NON-RESOLVABLE PATH - does it exist?): "
+                            + dir.getPath());
+                }
+            }
+        } catch (MissingWorldException ex) {
+            player.printError("No snapshots were found for this world.");
+        }
+    }
+
+    @Command(aliases = {"use"},
+    usage = "<snapshot>",
+    desc = "Choose a snapshot to use",
+    min = 1,
+    max = 1)
+    @CommandPermissions({"worldedit.snapshots.restore"})
+    public static void use(CommandContext args, WorldEdit we,
+            LocalSession session, LocalPlayer player, EditSession editSession)
+            throws WorldEditException {
+
+        LocalConfiguration config = we.getConfiguration();
+
+        if (config.snapshotRepo == null) {
+            player.printError("Snapshot/backup restore is not configured.");
+            return;
+        }
+
+        String name = args.getString(0);
+
+        // Want the latest snapshot?
+        if (name.equalsIgnoreCase("latest")) {
+            try {
+                Snapshot snapshot = config.snapshotRepo.getDefaultSnapshot(player.getWorld().getName());
+
+                if (snapshot != null) {
+                    session.setSnapshot(null);
+                    player.print("Now using newest snapshot.");
+                } else {
+                    player.printError("No snapshots were found.");
+                }
+            } catch (MissingWorldException ex) {
+                player.printError("No snapshots were found for this world.");
+            }
+        } else {
+            try {
+                session.setSnapshot(config.snapshotRepo.getSnapshot(name));
+                player.print("Snapshot set to: " + name);
+            } catch (InvalidSnapshotException e) {
+                player.printError("That snapshot does not exist or is not available.");
+            }
+        }
+    }
+
+    @Command(aliases = {"before"},
+    usage = "<date>",
+    desc = "Choose the nearest snapshot before a date",
+    min = 1,
+    max = -1)
+    @CommandPermissions({"worldedit.snapshots.restore"})
+    public static void before(CommandContext args, WorldEdit we,
+            LocalSession session, LocalPlayer player, EditSession editSession)
+            throws WorldEditException {
+
+        LocalConfiguration config = we.getConfiguration();
+
+        if (config.snapshotRepo == null) {
+            player.printError("Snapshot/backup restore is not configured.");
+            return;
+        }
+
+        Calendar date = session.detectDate(args.getJoinedStrings(0));
+
+        if (date == null) {
+            player.printError("Could not detect the date inputted.");
+        } else {
+            try {
+                Snapshot snapshot = config.snapshotRepo.getSnapshotBefore(date, player.getWorld().getName());
+
+                if (snapshot == null) {
+                    dateFormat.setTimeZone(session.getTimeZone());
+                    player.printError("Couldn't find a snapshot before "
+                            + dateFormat.format(date.getTime()) + ".");
+                } else {
+                    session.setSnapshot(snapshot);
+                    player.print("Snapshot set to: " + snapshot.getName());
+                }
+            } catch (MissingWorldException ex) {
+                player.printError("No snapshots were found for this world.");
+            }
+        }
+    }
+
+    @Command(aliases = {"after"},
+    usage = "<date>",
+    desc = "Choose the nearest snapshot after a date",
+    min = 1,
+    max = -1)
+    @CommandPermissions({"worldedit.snapshots.restore"})
+    public static void after(CommandContext args, WorldEdit we,
+            LocalSession session, LocalPlayer player, EditSession editSession)
+            throws WorldEditException {
+
+        LocalConfiguration config = we.getConfiguration();
+
+        if (config.snapshotRepo == null) {
+            player.printError("Snapshot/backup restore is not configured.");
+            return;
+        }
+
+        Calendar date = session.detectDate(args.getJoinedStrings(0));
+
+        if (date == null) {
+            player.printError("Could not detect the date inputted.");
+        } else {
+            try {
+                Snapshot snapshot = config.snapshotRepo.getSnapshotAfter(date, player.getWorld().getName());
+                if (snapshot == null) {
+                    dateFormat.setTimeZone(session.getTimeZone());
+                    player.printError("Couldn't find a snapshot after "
+                            + dateFormat.format(date.getTime()) + ".");
+                } else {
+                    session.setSnapshot(snapshot);
+                    player.print("Snapshot set to: " + snapshot.getName());
+                }
+            } catch (MissingWorldException ex) {
+                player.printError("No snapshots were found for this world.");
+            }
+        }
+    }
+}