--- conflicted
+++ resolved
@@ -84,15 +84,9 @@
             tileEntity.readFromNBT(tag);
         }
 
-<<<<<<< HEAD
         world.setTileEntity(new BlockPos(position.getBlockX(), position.getBlockY(), position.getBlockZ()), tileEntity);
     }
-=======
-        tileEntity = ForgeWorldEdit.inst.getFMPCompat().overrideTileEntity(world, tag, tileEntity);
->>>>>>> c6b47729
 
-        setTileEntity(world, position, tileEntity);
-    }
     /**
      * Set a tile entity at the given location using the tile entity ID from
      * the tag.
@@ -104,29 +98,11 @@
     static void setTileEntity(World world, Vector position, @Nullable NBTTagCompound tag) {
         if (tag != null) {
             updateForSet(tag, position);
-            TileEntity tileEntity = makeTileEntity(world, position, tag);
+            TileEntity tileEntity = TileEntity.createAndLoadEntity(tag);
             if (tileEntity != null) {
-<<<<<<< HEAD
                 world.setTileEntity(new BlockPos(position.getBlockX(), position.getBlockY(), position.getBlockZ()), tileEntity);
-=======
-                setTileEntity(world, position, tileEntity);
->>>>>>> c6b47729
             }
         }
-    }
-    
-    private static TileEntity makeTileEntity(World world, Vector position,
-            NBTTagCompound tag) {
-        TileEntity normal = TileEntity.createAndLoadEntity(tag);
-        return ForgeWorldEdit.inst.getFMPCompat().overrideTileEntity(world, tag,
-                normal);
-    }
-
-    private static void setTileEntity(World world, Vector position,
-            TileEntity tileEntity) {
-        world.setTileEntity(position.getBlockX(), position.getBlockY(),
-                position.getBlockZ(), tileEntity);
-        ForgeWorldEdit.inst.getFMPCompat().sendDescPacket(world, tileEntity);
     }
 
     /**
